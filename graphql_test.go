--- conflicted
+++ resolved
@@ -7,16 +7,10 @@
 	"testing"
 	"time"
 
-<<<<<<< HEAD
-	"github.com/tokopedia/graphql-go"
-	"github.com/tokopedia/graphql-go/example/starwars"
-	"github.com/tokopedia/graphql-go/gqltesting"
-=======
 	"github.com/graph-gophers/graphql-go"
 	gqlerrors "github.com/graph-gophers/graphql-go/errors"
 	"github.com/graph-gophers/graphql-go/example/starwars"
 	"github.com/graph-gophers/graphql-go/gqltesting"
->>>>>>> 010347b5
 )
 
 type helloWorldResolver1 struct{}
@@ -1185,13 +1179,13 @@
 	})
 }
 
-type testBadEnumResolver struct {}
+type testBadEnumResolver struct{}
 
 func (r *testBadEnumResolver) Hero() *testBadEnumCharacterResolver {
 	return &testBadEnumCharacterResolver{}
 }
 
-type testBadEnumCharacterResolver struct {}
+type testBadEnumCharacterResolver struct{}
 
 func (r *testBadEnumCharacterResolver) Name() string {
 	return "Spock"
@@ -1233,7 +1227,7 @@
 			`,
 			ExpectedErrors: []*gqlerrors.QueryError{
 				{
-					Message: "Argument \"episode\" has invalid value WRATH_OF_KHAN.\nExpected type \"Episode\", found WRATH_OF_KHAN.",
+					Message:   "Argument \"episode\" has invalid value WRATH_OF_KHAN.\nExpected type \"Episode\", found WRATH_OF_KHAN.",
 					Locations: []gqlerrors.Location{{Column: 20, Line: 3}},
 					Rule:      "ArgumentsOfCorrectType",
 				},
@@ -1271,7 +1265,7 @@
 			Variables: map[string]interface{}{"episode": "FINAL_FRONTIER"},
 			ExpectedErrors: []*gqlerrors.QueryError{
 				{
-					Message: "Variable \"episode\" has invalid value FINAL_FRONTIER.\nExpected type \"Episode\", found FINAL_FRONTIER.",
+					Message:   "Variable \"episode\" has invalid value FINAL_FRONTIER.\nExpected type \"Episode\", found FINAL_FRONTIER.",
 					Locations: []gqlerrors.Location{{Column: 26, Line: 2}},
 					Rule:      "VariablesOfCorrectType",
 				},
@@ -1333,7 +1327,7 @@
 			ExpectedErrors: []*gqlerrors.QueryError{
 				{
 					Message: "Invalid value STAR_TREK.\nExpected type Episode, found STAR_TREK.",
-					Path:      []interface{}{"hero", "appearsIn", 0},
+					Path:    []interface{}{"hero", "appearsIn", 0},
 				},
 			},
 		},
@@ -3028,19 +3022,19 @@
 	t.Parallel()
 
 	type args struct {
-		Query string
+		Query  string
 		Schema string
 	}
 	type want struct {
 		Panic interface{}
 	}
 	testTable := []struct {
-		Name   string
-		Args   args
-		Want   want
+		Name string
+		Args args
+		Want want
 	}{
 		{
-			Name:   "schema_without_resolver_errors",
+			Name: "schema_without_resolver_errors",
 			Args: args{
 				Query: `
 					query {
