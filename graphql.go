--- conflicted
+++ resolved
@@ -6,7 +6,6 @@
 	"fmt"
 	"time"
 
-<<<<<<< HEAD
 	"github.com/tokopedia/graphql-go/errors"
 	"github.com/tokopedia/graphql-go/internal/common"
 	"github.com/tokopedia/graphql-go/internal/exec"
@@ -17,22 +16,9 @@
 	"github.com/tokopedia/graphql-go/internal/validation"
 	"github.com/tokopedia/graphql-go/introspection"
 	"github.com/tokopedia/graphql-go/log"
-	"github.com/tokopedia/graphql-go/trace"
-=======
-	"github.com/graph-gophers/graphql-go/errors"
-	"github.com/graph-gophers/graphql-go/internal/common"
-	"github.com/graph-gophers/graphql-go/internal/exec"
-	"github.com/graph-gophers/graphql-go/internal/exec/resolvable"
-	"github.com/graph-gophers/graphql-go/internal/exec/selected"
-	"github.com/graph-gophers/graphql-go/internal/query"
-	"github.com/graph-gophers/graphql-go/internal/schema"
-	"github.com/graph-gophers/graphql-go/internal/validation"
-	"github.com/graph-gophers/graphql-go/introspection"
-	"github.com/graph-gophers/graphql-go/log"
-	"github.com/graph-gophers/graphql-go/trace/noop"
-	"github.com/graph-gophers/graphql-go/trace/tracer"
-	"github.com/graph-gophers/graphql-go/types"
->>>>>>> 64f80843
+	"github.com/tokopedia/graphql-go/trace/noop"
+	"github.com/tokopedia/graphql-go/trace/tracer"
+	"github.com/tokopedia/graphql-go/types"
 )
 
 // ParseSchema parses a GraphQL schema and attaches the given root resolver. It returns an error if
@@ -193,35 +179,18 @@
 }
 
 // Validate validates the given query with the schema.
-<<<<<<< HEAD
-func (s *Schema) Validate(queryString string, variables map[string]interface{}) ([]string, bool, []*errors.QueryError) {
-	var queries []string	
-=======
 func (s *Schema) Validate(queryString string) []*errors.QueryError {
 	return s.ValidateWithVariables(queryString, nil)
 }
 
 // ValidateWithVariables validates the given query with the schema and the input variables.
 func (s *Schema) ValidateWithVariables(queryString string, variables map[string]interface{}) []*errors.QueryError {
->>>>>>> 64f80843
 	doc, qErr := query.Parse(queryString)
 	if qErr != nil {
-		return queries, true, []*errors.QueryError{qErr}
-	}
-<<<<<<< HEAD
-	for _, op := range doc.Operations{
-		for _, sel := range op.Selections{
-			query, ok := sel.(*query.Field)
-			if ok {
-				queries = append(queries, query.Name.Name)
-			}
-		}
-	}
-	return queries, false, validation.Validate(s.schema, doc, variables, s.maxDepth)
-=======
+		return []*errors.QueryError{qErr}
+	}
 
 	return validation.Validate(s.schema, doc, variables, s.maxDepth)
->>>>>>> 64f80843
 }
 
 // Exec executes the given query with the schema's resolver. It panics if the schema was created
@@ -235,8 +204,6 @@
 }
 
 func (s *Schema) exec(ctx context.Context, queryString string, operationName string, variables map[string]interface{}, res *resolvable.Schema) *Response {
-	var anyOtherValidationError bool
-
 	doc, qErr := query.Parse(queryString)
 	if qErr != nil {
 		return &Response{Errors: []*errors.QueryError{qErr}}
@@ -246,15 +213,7 @@
 	errs := validation.Validate(s.schema, doc, variables, s.maxDepth)
 	validationFinish(errs)
 	if len(errs) != 0 {
-
-		for _, err := range errs {
-			if err.Rule != "VariablesOfCorrectType" && err.Rule != "" {
-				anyOtherValidationError = true
-			}
-		}
-		if anyOtherValidationError {
-			return &Response{Errors: errs}
-		}
+		return &Response{Errors: errs}
 	}
 
 	op, err := getOperation(doc, operationName)
@@ -270,16 +229,12 @@
 
 	// Subscriptions are not valid in Exec. Use schema.Subscribe() instead.
 	if op.Type == query.Subscription {
-<<<<<<< HEAD
-		return &Response{Errors: []*errors.QueryError{&errors.QueryError{Message: "graphql-ws protocol header is missing"}}}
-=======
 		return &Response{Errors: []*errors.QueryError{{Message: "graphql-ws protocol header is missing"}}}
 	}
 	if op.Type == query.Mutation {
 		if _, ok := s.schema.EntryPoints["mutation"]; !ok {
 			return &Response{Errors: []*errors.QueryError{{Message: "no mutations are offered by the schema"}}}
 		}
->>>>>>> 64f80843
 	}
 
 	// Fill in variables with the defaults from the operation
