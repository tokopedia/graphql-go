package common

import (
	"text/scanner"

<<<<<<< HEAD
	"github.com/tokopedia/graphql-go/errors"
)

type Literal interface {
	Value(vars map[string]interface{}) interface{}
	String() string
	Location() errors.Location
}

type BasicLit struct {
	Type rune
	Text string
	Loc  errors.Location
}

func (lit *BasicLit) Value(vars map[string]interface{}) interface{} {
	switch lit.Type {
	case scanner.Int:
		value, err := strconv.ParseInt(lit.Text, 10, 32)
		if err != nil {
			// check if it is out of range error.
			// which probably mean that the input use int64 data type
			// as needed by scalar.Int64 data type of tokopedia/gqlserver
			if strings.Contains(err.Error(), strconv.ErrRange.Error()) {
				val64, err := strconv.ParseInt(lit.Text, 10, 64)
				if err != nil {
					panic(err)
				}
				return int64(val64)
			}
			panic(err)
		}
		return int32(value)

	case scanner.Float:
		value, err := strconv.ParseFloat(lit.Text, 64)
		if err != nil {
			panic(err)
		}
		return value

	case scanner.String:
		value, err := strconv.Unquote(lit.Text)
		if err != nil {
			panic(err)
		}
		return value

	case scanner.Ident:
		switch lit.Text {
		case "true":
			return true
		case "false":
			return false
		default:
			return lit.Text
		}

	default:
		panic("invalid literal")
	}
}

func (lit *BasicLit) String() string {
	return lit.Text
}

func (lit *BasicLit) Location() errors.Location {
	return lit.Loc
}

type ListLit struct {
	Entries []Literal
	Loc     errors.Location
}

func (lit *ListLit) Value(vars map[string]interface{}) interface{} {
	entries := make([]interface{}, len(lit.Entries))
	for i, entry := range lit.Entries {
		entries[i] = entry.Value(vars)
	}
	return entries
}

func (lit *ListLit) String() string {
	entries := make([]string, len(lit.Entries))
	for i, entry := range lit.Entries {
		entries[i] = entry.String()
	}
	return "[" + strings.Join(entries, ", ") + "]"
}

func (lit *ListLit) Location() errors.Location {
	return lit.Loc
}

type ObjectLit struct {
	Fields []*ObjectLitField
	Loc    errors.Location
}

type ObjectLitField struct {
	Name  Ident
	Value Literal
}

func (lit *ObjectLit) Value(vars map[string]interface{}) interface{} {
	fields := make(map[string]interface{}, len(lit.Fields))
	for _, f := range lit.Fields {
		fields[f.Name.Name] = f.Value.Value(vars)
	}
	return fields
}

func (lit *ObjectLit) String() string {
	entries := make([]string, 0, len(lit.Fields))
	for _, f := range lit.Fields {
		entries = append(entries, f.Name.Name+": "+f.Value.String())
	}
	return "{" + strings.Join(entries, ", ") + "}"
}

func (lit *ObjectLit) Location() errors.Location {
	return lit.Loc
}

type NullLit struct {
	Loc errors.Location
}

func (lit *NullLit) Value(vars map[string]interface{}) interface{} {
	return nil
}

func (lit *NullLit) String() string {
	return "null"
}

func (lit *NullLit) Location() errors.Location {
	return lit.Loc
}

type Variable struct {
	Name string
	Loc  errors.Location
}

func (v Variable) Value(vars map[string]interface{}) interface{} {
	return vars[v.Name]
}

func (v Variable) String() string {
	return "$" + v.Name
}

func (v *Variable) Location() errors.Location {
	return v.Loc
}

func ParseLiteral(l *Lexer, constOnly bool) Literal {
=======
	"github.com/graph-gophers/graphql-go/types"
)

func ParseLiteral(l *Lexer, constOnly bool) types.Value {
>>>>>>> 64f80843
	loc := l.Location()
	switch l.Peek() {
	case '$':
		if constOnly {
			l.SyntaxError("variable not allowed")
			panic("unreachable")
		}
		l.ConsumeToken('$')
		return &types.Variable{Name: l.ConsumeIdent(), Loc: loc}

	case scanner.Int, scanner.Float, scanner.String, scanner.Ident:
		lit := l.ConsumeLiteral()
		if lit.Type == scanner.Ident && lit.Text == "null" {
			return &types.NullValue{Loc: loc}
		}
		lit.Loc = loc
		return lit
	case '-':
		l.ConsumeToken('-')
		lit := l.ConsumeLiteral()
		lit.Text = "-" + lit.Text
		lit.Loc = loc
		return lit
	case '[':
		l.ConsumeToken('[')
		var list []types.Value
		for l.Peek() != ']' {
			list = append(list, ParseLiteral(l, constOnly))
		}
		l.ConsumeToken(']')
		return &types.ListValue{Values: list, Loc: loc}

	case '{':
		l.ConsumeToken('{')
		var fields []*types.ObjectField
		for l.Peek() != '}' {
			name := l.ConsumeIdentWithLoc()
			l.ConsumeToken(':')
			value := ParseLiteral(l, constOnly)
			fields = append(fields, &types.ObjectField{Name: name, Value: value})
		}
		l.ConsumeToken('}')
		return &types.ObjectValue{Fields: fields, Loc: loc}

	default:
		l.SyntaxError("invalid value")
		panic("unreachable")
	}
}<|MERGE_RESOLUTION|>--- conflicted
+++ resolved
@@ -3,173 +3,10 @@
 import (
 	"text/scanner"
 
-<<<<<<< HEAD
-	"github.com/tokopedia/graphql-go/errors"
-)
-
-type Literal interface {
-	Value(vars map[string]interface{}) interface{}
-	String() string
-	Location() errors.Location
-}
-
-type BasicLit struct {
-	Type rune
-	Text string
-	Loc  errors.Location
-}
-
-func (lit *BasicLit) Value(vars map[string]interface{}) interface{} {
-	switch lit.Type {
-	case scanner.Int:
-		value, err := strconv.ParseInt(lit.Text, 10, 32)
-		if err != nil {
-			// check if it is out of range error.
-			// which probably mean that the input use int64 data type
-			// as needed by scalar.Int64 data type of tokopedia/gqlserver
-			if strings.Contains(err.Error(), strconv.ErrRange.Error()) {
-				val64, err := strconv.ParseInt(lit.Text, 10, 64)
-				if err != nil {
-					panic(err)
-				}
-				return int64(val64)
-			}
-			panic(err)
-		}
-		return int32(value)
-
-	case scanner.Float:
-		value, err := strconv.ParseFloat(lit.Text, 64)
-		if err != nil {
-			panic(err)
-		}
-		return value
-
-	case scanner.String:
-		value, err := strconv.Unquote(lit.Text)
-		if err != nil {
-			panic(err)
-		}
-		return value
-
-	case scanner.Ident:
-		switch lit.Text {
-		case "true":
-			return true
-		case "false":
-			return false
-		default:
-			return lit.Text
-		}
-
-	default:
-		panic("invalid literal")
-	}
-}
-
-func (lit *BasicLit) String() string {
-	return lit.Text
-}
-
-func (lit *BasicLit) Location() errors.Location {
-	return lit.Loc
-}
-
-type ListLit struct {
-	Entries []Literal
-	Loc     errors.Location
-}
-
-func (lit *ListLit) Value(vars map[string]interface{}) interface{} {
-	entries := make([]interface{}, len(lit.Entries))
-	for i, entry := range lit.Entries {
-		entries[i] = entry.Value(vars)
-	}
-	return entries
-}
-
-func (lit *ListLit) String() string {
-	entries := make([]string, len(lit.Entries))
-	for i, entry := range lit.Entries {
-		entries[i] = entry.String()
-	}
-	return "[" + strings.Join(entries, ", ") + "]"
-}
-
-func (lit *ListLit) Location() errors.Location {
-	return lit.Loc
-}
-
-type ObjectLit struct {
-	Fields []*ObjectLitField
-	Loc    errors.Location
-}
-
-type ObjectLitField struct {
-	Name  Ident
-	Value Literal
-}
-
-func (lit *ObjectLit) Value(vars map[string]interface{}) interface{} {
-	fields := make(map[string]interface{}, len(lit.Fields))
-	for _, f := range lit.Fields {
-		fields[f.Name.Name] = f.Value.Value(vars)
-	}
-	return fields
-}
-
-func (lit *ObjectLit) String() string {
-	entries := make([]string, 0, len(lit.Fields))
-	for _, f := range lit.Fields {
-		entries = append(entries, f.Name.Name+": "+f.Value.String())
-	}
-	return "{" + strings.Join(entries, ", ") + "}"
-}
-
-func (lit *ObjectLit) Location() errors.Location {
-	return lit.Loc
-}
-
-type NullLit struct {
-	Loc errors.Location
-}
-
-func (lit *NullLit) Value(vars map[string]interface{}) interface{} {
-	return nil
-}
-
-func (lit *NullLit) String() string {
-	return "null"
-}
-
-func (lit *NullLit) Location() errors.Location {
-	return lit.Loc
-}
-
-type Variable struct {
-	Name string
-	Loc  errors.Location
-}
-
-func (v Variable) Value(vars map[string]interface{}) interface{} {
-	return vars[v.Name]
-}
-
-func (v Variable) String() string {
-	return "$" + v.Name
-}
-
-func (v *Variable) Location() errors.Location {
-	return v.Loc
-}
-
-func ParseLiteral(l *Lexer, constOnly bool) Literal {
-=======
-	"github.com/graph-gophers/graphql-go/types"
+	"github.com/tokopedia/graphql-go/types"
 )
 
 func ParseLiteral(l *Lexer, constOnly bool) types.Value {
->>>>>>> 64f80843
 	loc := l.Location()
 	switch l.Peek() {
 	case '$':
