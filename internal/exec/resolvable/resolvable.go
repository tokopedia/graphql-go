--- conflicted
+++ resolved
@@ -6,16 +6,9 @@
 	"reflect"
 	"strings"
 
-<<<<<<< HEAD
-	"github.com/tokopedia/graphql-go/errors"
-	"github.com/tokopedia/graphql-go/internal/common"
+	"github.com/tokopedia/graphql-go/decode"
 	"github.com/tokopedia/graphql-go/internal/exec/packer"
-	"github.com/tokopedia/graphql-go/internal/schema"
-=======
-	"github.com/graph-gophers/graphql-go/decode"
-	"github.com/graph-gophers/graphql-go/internal/exec/packer"
-	"github.com/graph-gophers/graphql-go/types"
->>>>>>> 64f80843
+	"github.com/tokopedia/graphql-go/types"
 )
 
 type Schema struct {
@@ -314,7 +307,6 @@
 
 var contextType = reflect.TypeOf((*context.Context)(nil)).Elem()
 var errorType = reflect.TypeOf((*error)(nil)).Elem()
-var extnErrorInterfaceType = reflect.TypeOf((*errors.GraphQLError)(nil)).Elem()
 
 func (b *execBuilder) makeFieldExec(typeName string, f *types.FieldDefinition, m reflect.Method, sf reflect.StructField,
 	methodIndex int, fieldIndex []int, methodHasReceiver bool) (*Field, error) {
@@ -350,13 +342,8 @@
 			in = in[1:]
 		}
 
-<<<<<<< HEAD
-        if len(in) > 0 {
-			return nil, fmt.Errorf("too many parameters")
-=======
 		if len(in) > 0 {
 			return nil, fmt.Errorf("too many arguments")
->>>>>>> 64f80843
 		}
 
 		maxNumOfReturns := 2
@@ -370,8 +357,8 @@
 
 		hasError = m.Type.NumOut() == maxNumOfReturns
 		if hasError {
-			if m.Type.Out(1) != errorType && !m.Type.Out(1).Implements(extnErrorInterfaceType) {
-				return nil, fmt.Errorf(`must have "error" or implements errors.GraphQLError interface as its second return value but the type is %v`, m.Type.Out(1))
+			if m.Type.Out(maxNumOfReturns-1) != errorType {
+				return nil, fmt.Errorf(`must have "error" as its last return value`)
 			}
 		}
 	}
