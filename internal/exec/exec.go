package exec

import (
	"bytes"
	"context"
	"encoding/json"
<<<<<<< HEAD
	errlib "errors"
=======
	"fmt"
>>>>>>> 010347b5
	"reflect"
	"sync"

	"github.com/tokopedia/graphql-go/errors"
	"github.com/tokopedia/graphql-go/internal/common"
	"github.com/tokopedia/graphql-go/internal/exec/resolvable"
	"github.com/tokopedia/graphql-go/internal/exec/selected"
	"github.com/tokopedia/graphql-go/internal/query"
	"github.com/tokopedia/graphql-go/internal/schema"
	"github.com/tokopedia/graphql-go/log"
	"github.com/tokopedia/graphql-go/trace"
)

type Request struct {
	selected.Request
	Limiter chan struct{}
	Tracer  trace.Tracer
	Logger  log.Logger
}

func (r *Request) handlePanic(ctx context.Context) {
	if value := recover(); value != nil {
		r.Logger.LogPanic(ctx, value)
		r.AddError(makePanicError(value))
	}
}

type extensionser interface {
	Extensions() map[string]interface{}
}

func makePanicError(value interface{}) *errors.QueryError {
	return errors.Errorf("graphql: panic occurred: %v", value)
}

func (r *Request) Execute(ctx context.Context, s *resolvable.Schema, op *query.Operation) ([]byte, []*errors.QueryError) {
	var out bytes.Buffer
	func() {
		defer r.handlePanic(ctx)
		sels := selected.ApplyOperation(&r.Request, s, op)
		r.execSelections(ctx, sels, nil, s, s.Resolver, &out, op.Type == query.Mutation)
	}()

	if err := ctx.Err(); err != nil {
		return nil, []*errors.QueryError{errors.Errorf("%s", err)}
	}

	return out.Bytes(), r.Errs
}

type fieldToExec struct {
	field    *selected.SchemaField
	sels     []selected.Selection
	resolver reflect.Value
	out      *bytes.Buffer
}

func resolvedToNull(b *bytes.Buffer) bool {
	return bytes.Equal(b.Bytes(), []byte("null"))
}

func (r *Request) execSelections(ctx context.Context, sels []selected.Selection, path *pathSegment, s *resolvable.Schema, resolver reflect.Value, out *bytes.Buffer, serially bool) {
	async := !serially && selected.HasAsyncSel(sels)

	var fields []*fieldToExec
	collectFieldsToResolve(sels, s, resolver, &fields, make(map[string]*fieldToExec))

	if async {
		var wg sync.WaitGroup
		wg.Add(len(fields))
		for _, f := range fields {
			go func(f *fieldToExec) {
				defer wg.Done()
				defer r.handlePanic(ctx)
				f.out = new(bytes.Buffer)
				execFieldSelection(ctx, r, s, f, &pathSegment{path, f.field.Alias}, true)
			}(f)
		}
		wg.Wait()
	} else {
		for _, f := range fields {
			f.out = new(bytes.Buffer)
			execFieldSelection(ctx, r, s, f, &pathSegment{path, f.field.Alias}, true)
		}
	}

	out.WriteByte('{')
	for i, f := range fields {
		// If a non-nullable child resolved to null, an error was added to the
		// "errors" list in the response, so this field resolves to null.
		// If this field is non-nullable, the error is propagated to its parent.
		if _, ok := f.field.Type.(*common.NonNull); ok && resolvedToNull(f.out) {
			out.Reset()
			out.Write([]byte("null"))
			return
		}

		if i > 0 {
			out.WriteByte(',')
		}
		out.WriteByte('"')
		out.WriteString(f.field.Alias)
		out.WriteByte('"')
		out.WriteByte(':')
		out.Write(f.out.Bytes())
	}
	out.WriteByte('}')
}

func collectFieldsToResolve(sels []selected.Selection, s *resolvable.Schema, resolver reflect.Value, fields *[]*fieldToExec, fieldByAlias map[string]*fieldToExec) {
	for _, sel := range sels {
		switch sel := sel.(type) {
		case *selected.SchemaField:
			field, ok := fieldByAlias[sel.Alias]
			if !ok { // validation already checked for conflict (TODO)
				field = &fieldToExec{field: sel, resolver: resolver}
				fieldByAlias[sel.Alias] = field
				*fields = append(*fields, field)
			}
			field.sels = append(field.sels, sel.Sels...)

		case *selected.TypenameField:
			sf := &selected.SchemaField{
				Field:       s.Meta.FieldTypename,
				Alias:       sel.Alias,
				FixedResult: reflect.ValueOf(typeOf(sel, resolver)),
			}
			*fields = append(*fields, &fieldToExec{field: sf, resolver: resolver})

		case *selected.TypeAssertion:
			out := resolver.Method(sel.MethodIndex).Call(nil)
			if !out[1].Bool() {
				continue
			}
			collectFieldsToResolve(sel.Sels, s, out[0], fields, fieldByAlias)

		default:
			panic("unreachable")
		}
	}
}

func typeOf(tf *selected.TypenameField, resolver reflect.Value) string {
	if len(tf.TypeAssertions) == 0 {
		return tf.Name
	}
	for name, a := range tf.TypeAssertions {
		out := resolver.Method(a.MethodIndex).Call(nil)
		if out[1].Bool() {
			return name
		}
	}
	return ""
}

func execFieldSelection(ctx context.Context, r *Request, s *resolvable.Schema, f *fieldToExec, path *pathSegment, applyLimiter bool) {
	if applyLimiter {
		r.Limiter <- struct{}{}
	}

	var result reflect.Value
	var err *errors.QueryError

	traceCtx, finish := r.Tracer.TraceField(ctx, f.field.TraceLabel, f.field.TypeName, f.field.Name, !f.field.Async, f.field.Args)
	defer func() {
		finish(err)
	}()

	err = func() (err *errors.QueryError) {
		defer func() {
			if panicValue := recover(); panicValue != nil {
				r.Logger.LogPanic(ctx, panicValue)
				err = makePanicError(panicValue)
				err.Path = path.toSlice()
			}
		}()

		if f.field.FixedResult.IsValid() {
			result = f.field.FixedResult
			return nil
		}

		if err := traceCtx.Err(); err != nil {
			return errors.Errorf("%s", err) // don't execute any more resolvers if context got cancelled
		}

<<<<<<< HEAD
		var in []reflect.Value
		if f.field.HasContext {
			in = append(in, reflect.ValueOf(traceCtx))
		}
		if f.field.ArgsPacker != nil {
			in = append(in, f.field.PackedArgs)
		}
		callOut := f.resolver.Method(f.field.MethodIndex).Call(in)
		result = callOut[0]
		if f.field.HasError && !callOut[1].IsNil() {
			graphQLErr, ok := callOut[1].Interface().(errors.GraphQLError)
			if ok {
				extnErr := graphQLErr.PrepareExtErr()
				extnErr.Path = path.toSlice()
				extnErr.ResolverError = errlib.New(extnErr.Message)
				return extnErr
			}

			resolverErr := callOut[1].Interface().(error)
			err := errors.Errorf("%s", resolverErr)
			err.Path = path.toSlice()
			err.ResolverError = resolverErr
			return err
=======
		res := f.resolver
		if f.field.UseMethodResolver() {
			var in []reflect.Value
			if f.field.HasContext {
				in = append(in, reflect.ValueOf(traceCtx))
			}
			if f.field.ArgsPacker != nil {
				in = append(in, f.field.PackedArgs)
			}
			callOut := res.Method(f.field.MethodIndex).Call(in)
			result = callOut[0]
			if f.field.HasError && !callOut[1].IsNil() {
				resolverErr := callOut[1].Interface().(error)
				err := errors.Errorf("%s", resolverErr)
				err.Path = path.toSlice()
				err.ResolverError = resolverErr
				if ex, ok := callOut[1].Interface().(extensionser); ok {
					err.Extensions = ex.Extensions()
				}
				return err
			}
		} else {
			// TODO extract out unwrapping ptr logic to a common place
			if res.Kind() == reflect.Ptr {
				res = res.Elem()
			}
			result = res.Field(f.field.FieldIndex)
>>>>>>> 010347b5
		}
		return nil
	}()

	if applyLimiter {
		<-r.Limiter
	}

	if err != nil {
		// If an error occurred while resolving a field, it should be treated as though the field
		// returned null, and an error must be added to the "errors" list in the response.
		r.AddError(err)
		f.out.WriteString("null")
		return
	}

	r.execSelectionSet(traceCtx, f.sels, f.field.Type, path, s, result, f.out)
}

func (r *Request) execSelectionSet(ctx context.Context, sels []selected.Selection, typ common.Type, path *pathSegment, s *resolvable.Schema, resolver reflect.Value, out *bytes.Buffer) {
	t, nonNull := unwrapNonNull(typ)
	switch t := t.(type) {
	case *schema.Object, *schema.Interface, *schema.Union:
		// a reflect.Value of a nil interface will show up as an Invalid value
		if resolver.Kind() == reflect.Invalid || ((resolver.Kind() == reflect.Ptr || resolver.Kind() == reflect.Interface) && resolver.IsNil()) {
			// If a field of a non-null type resolves to null (either because the
			// function to resolve the field returned null or because an error occurred),
			// add an error to the "errors" list in the response.
			if nonNull {
				err := errors.Errorf("graphql: got nil for non-null %q", t)
				err.Path = path.toSlice()
				r.AddError(err)
			}
			out.WriteString("null")
			return
		}

		r.execSelections(ctx, sels, path, s, resolver, out, false)
		return
	}

	if !nonNull {
		if resolver.IsNil() {
			out.WriteString("null")
			return
		}
		resolver = resolver.Elem()
	}

	switch t := t.(type) {
	case *common.List:
		r.execList(ctx, sels, t, path, s, resolver, out)

	case *schema.Scalar:
		v := resolver.Interface()
		data, err := json.Marshal(v)
		if err != nil {
			panic(errors.Errorf("could not marshal %v: %s", v, err))
		}
		out.Write(data)

	case *schema.Enum:
		var stringer fmt.Stringer = resolver
		if s, ok := resolver.Interface().(fmt.Stringer); ok {
			stringer = s
		}
		name := stringer.String()
		var valid bool
		for _, v := range t.Values {
			if v.Name == name {
				valid = true
				break
			}
		}
		if !valid {
			err := errors.Errorf("Invalid value %s.\nExpected type %s, found %s.", name, t.Name, name)
			err.Path = path.toSlice()
			r.AddError(err)
			out.WriteString("null")
			return
		}
		out.WriteByte('"')
		out.WriteString(name)
		out.WriteByte('"')

	default:
		panic("unreachable")
	}
}

func (r *Request) execList(ctx context.Context, sels []selected.Selection, typ *common.List, path *pathSegment, s *resolvable.Schema, resolver reflect.Value, out *bytes.Buffer) {
	l := resolver.Len()
	entryouts := make([]bytes.Buffer, l)

	if selected.HasAsyncSel(sels) {
		var wg sync.WaitGroup
		wg.Add(l)
		for i := 0; i < l; i++ {
			go func(i int) {
				defer wg.Done()
				defer r.handlePanic(ctx)
				r.execSelectionSet(ctx, sels, typ.OfType, &pathSegment{path, i}, s, resolver.Index(i), &entryouts[i])
			}(i)
		}
		wg.Wait()
	} else {
		for i := 0; i < l; i++ {
			r.execSelectionSet(ctx, sels, typ.OfType, &pathSegment{path, i}, s, resolver.Index(i), &entryouts[i])
		}
	}

	_, listOfNonNull := typ.OfType.(*common.NonNull)

	out.WriteByte('[')
	for i, entryout := range entryouts {
		// If the list wraps a non-null type and one of the list elements
		// resolves to null, then the entire list resolves to null.
		if listOfNonNull && resolvedToNull(&entryout) {
			out.Reset()
			out.WriteString("null")
			return
		}

		if i > 0 {
			out.WriteByte(',')
		}
		out.Write(entryout.Bytes())
	}
	out.WriteByte(']')
}

func unwrapNonNull(t common.Type) (common.Type, bool) {
	if nn, ok := t.(*common.NonNull); ok {
		return nn.OfType, true
	}
	return t, false
}

type pathSegment struct {
	parent *pathSegment
	value  interface{}
}

func (p *pathSegment) toSlice() []interface{} {
	if p == nil {
		return nil
	}
	return append(p.parent.toSlice(), p.value)
}<|MERGE_RESOLUTION|>--- conflicted
+++ resolved
@@ -4,11 +4,8 @@
 	"bytes"
 	"context"
 	"encoding/json"
-<<<<<<< HEAD
 	errlib "errors"
-=======
 	"fmt"
->>>>>>> 010347b5
 	"reflect"
 	"sync"
 
@@ -195,8 +192,9 @@
 			return errors.Errorf("%s", err) // don't execute any more resolvers if context got cancelled
 		}
 
-<<<<<<< HEAD
-		var in []reflect.Value
+		res := f.resolver
+		if f.field.UseMethodResolver() {
+            var in []reflect.Value
 		if f.field.HasContext {
 			in = append(in, reflect.ValueOf(traceCtx))
 		}
@@ -218,28 +216,10 @@
 			err := errors.Errorf("%s", resolverErr)
 			err.Path = path.toSlice()
 			err.ResolverError = resolverErr
-			return err
-=======
-		res := f.resolver
-		if f.field.UseMethodResolver() {
-			var in []reflect.Value
-			if f.field.HasContext {
-				in = append(in, reflect.ValueOf(traceCtx))
-			}
-			if f.field.ArgsPacker != nil {
-				in = append(in, f.field.PackedArgs)
-			}
-			callOut := res.Method(f.field.MethodIndex).Call(in)
-			result = callOut[0]
-			if f.field.HasError && !callOut[1].IsNil() {
-				resolverErr := callOut[1].Interface().(error)
-				err := errors.Errorf("%s", resolverErr)
-				err.Path = path.toSlice()
-				err.ResolverError = resolverErr
-				if ex, ok := callOut[1].Interface().(extensionser); ok {
+            if ex, ok := callOut[1].Interface().(extensionser); ok {
 					err.Extensions = ex.Extensions()
 				}
-				return err
+                return err
 			}
 		} else {
 			// TODO extract out unwrapping ptr logic to a common place
@@ -247,7 +227,6 @@
 				res = res.Elem()
 			}
 			result = res.Field(f.field.FieldIndex)
->>>>>>> 010347b5
 		}
 		return nil
 	}()
