--- conflicted
+++ resolved
@@ -4,30 +4,18 @@
 	"bytes"
 	"context"
 	"encoding/json"
-	errlib "errors"
 	"fmt"
 	"reflect"
 	"sync"
 	"time"
 
-<<<<<<< HEAD
 	"github.com/tokopedia/graphql-go/errors"
-	"github.com/tokopedia/graphql-go/internal/common"
 	"github.com/tokopedia/graphql-go/internal/exec/resolvable"
 	"github.com/tokopedia/graphql-go/internal/exec/selected"
 	"github.com/tokopedia/graphql-go/internal/query"
-	"github.com/tokopedia/graphql-go/internal/schema"
 	"github.com/tokopedia/graphql-go/log"
-	"github.com/tokopedia/graphql-go/trace"
-=======
-	"github.com/graph-gophers/graphql-go/errors"
-	"github.com/graph-gophers/graphql-go/internal/exec/resolvable"
-	"github.com/graph-gophers/graphql-go/internal/exec/selected"
-	"github.com/graph-gophers/graphql-go/internal/query"
-	"github.com/graph-gophers/graphql-go/log"
-	"github.com/graph-gophers/graphql-go/trace/tracer"
-	"github.com/graph-gophers/graphql-go/types"
->>>>>>> 64f80843
+	"github.com/tokopedia/graphql-go/trace/tracer"
+	"github.com/tokopedia/graphql-go/types"
 )
 
 type Request struct {
@@ -220,21 +208,16 @@
 			if f.field.ArgsPacker != nil {
 				in = append(in, f.field.PackedArgs)
 			}
-			callOut := f.resolver.Method(f.field.MethodIndex).Call(in)
+			callOut := res.Method(f.field.MethodIndex).Call(in)
 			result = callOut[0]
 			if f.field.HasError && !callOut[1].IsNil() {
-				graphQLErr, ok := callOut[1].Interface().(errors.GraphQLError)
-				if ok {
-					extnErr := graphQLErr.PrepareExtErr()
-					extnErr.Path = path.toSlice()
-					extnErr.ResolverError = errlib.New(extnErr.Message)
-					return extnErr
-				}
-
 				resolverErr := callOut[1].Interface().(error)
 				err := errors.Errorf("%s", resolverErr)
 				err.Path = path.toSlice()
 				err.ResolverError = resolverErr
+				if ex, ok := callOut[1].Interface().(extensionser); ok {
+					err.Extensions = ex.Extensions()
+				}
 				return err
 			}
 		} else {
